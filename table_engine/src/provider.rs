--- conflicted
+++ resolved
@@ -54,13 +54,8 @@
 pub const SCAN_TABLE_METRICS_COLLECTOR_NAME: &str = "scan_table";
 
 #[derive(Clone, Debug)]
-<<<<<<< HEAD
 pub struct HoraeDBOptions {
-    pub request_id: u64,
-=======
-pub struct CeresdbOptions {
     pub request_id: String,
->>>>>>> 74c56412
     pub request_timeout: Option<u64>,
     pub default_schema: String,
     pub default_catalog: String,
@@ -71,17 +66,13 @@
     const PREFIX: &'static str = "horaedb";
 }
 
-<<<<<<< HEAD
-impl ExtensionOptions for HoraeDBOptions {
-=======
-impl CeresdbOptions {
+impl HoraeDBOptions {
     const REQUEST_ID_KEY: &'static str = "request_id";
     const REQUEST_PRIORITY_KEY: &'static str = "request_priority";
     const REQUEST_TIMEOUT_KEY: &'static str = "request_timeout";
 }
 
-impl ExtensionOptions for CeresdbOptions {
->>>>>>> 74c56412
+impl ExtensionOptions for HoraeDBOptions {
     fn as_any(&self) -> &dyn Any {
         self
     }
@@ -218,23 +209,15 @@
         filters: &[Expr],
         limit: Option<usize>,
     ) -> Result<Arc<dyn ExecutionPlan>> {
-<<<<<<< HEAD
         let options = state.config_options().extensions.get::<HoraeDBOptions>();
         assert!(options.is_some());
         let options = options.unwrap();
-        let request_id = RequestId::from(options.request_id);
+        let request_id = RequestId::from(options.request_id.clone());
         let deadline = options
-=======
-        let ceresdb_options = state.config_options().extensions.get::<CeresdbOptions>();
-        assert!(ceresdb_options.is_some());
-        let ceresdb_options = ceresdb_options.unwrap();
-        let request_id = RequestId::from(ceresdb_options.request_id.clone());
-        let deadline = ceresdb_options
->>>>>>> 74c56412
             .request_timeout
             .map(|n| Instant::now() + Duration::from_millis(n));
         let read_parallelism = state.config().target_partitions();
-        let priority = ceresdb_options.priority;
+        let priority = options.priority;
         debug!(
             "TableProvider scan table, table:{}, request_id:{}, projection:{:?}, filters:{:?}, limit:{:?}, deadline:{:?}, parallelism:{}, priority:{:?}",
             self.table.name(),
